--- conflicted
+++ resolved
@@ -109,17 +109,9 @@
             models = []
             models.extend(self.extracted_models)
             for model in models:
-<<<<<<< HEAD
                 command = "/usr/local/bin/pyang -f name-revision " + self.dst_dir + '/' + model
                 proc = Popen(shlex.split(command), stdout=PIPE, stderr=PIPE)
                 out, err = proc.communicate()
-=======
-                print(1)
-                command = "/usr/local/bin/pyang -f name-revision " + self.dst_dir + '/' + model
-                proc = Popen(shlex.split(command), stdout=PIPE, stderr=PIPE)
-                out, err = proc.communicate()
-                print(2)
->>>>>>> 1a00b46c
                 if err:
                     print("ERROR extracting revision from file with: pyang -f name-revision " + self.dst_dir + '/'
                           + model)
@@ -133,13 +125,11 @@
                     if real_model_revision not in existing_model_revision:
                         self.change_model_name(model, real_model_name_revision + '.yang')
                 else:
-<<<<<<< HEAD
                     self.change_model_name(model, real_model_name_revision + '.yang')
-=======
+                else:
                     print(3)
                     self.change_model_name(model, real_model_name_revision + '.yang')
                     print(4)
->>>>>>> 1a00b46c
         return self.extracted_models
 
     def change_model_name(self, old_model_name, new_model_name):
