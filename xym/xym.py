--- conflicted
+++ resolved
@@ -525,7 +525,6 @@
                 #         level = 1
                 # else:
                 #     level = 1
-<<<<<<< HEAD
                 
                 # check for parse only modules list
                 if self.parse_only_modules:
@@ -550,31 +549,7 @@
                 
                 if level == 1:
                     print("\nExtracting '%s'" % match.groups()[2])
-                        
-=======
-
-                # skip all "not example" modules in strict-examples mode
-                if self.strict_examples and not example_match:
-                    level = 0
-                # skip all example modules in <CODE BEGINS> section in strict-example mode
-                elif self.strict_examples and example_match and in_code:
-                    level = 0
-                # when "example" is matched in strict mode, level is set to 0; skipping example model in strict mode
-                # also checking if the module is not inside a CODE BEGINS section; 
-                # (might be unfinished, e.g. missing {parenthesis})
-                elif self.strict and not self.strict_examples and example_match and not in_code:
-                    level = 0
-                # skip all modules outside <CODE BEGINS> section in strict mode
-                elif self.strict and not self.strict_examples and not in_model:
-                    level = 0
-                # in another cases set level to 1
-                else:
-                    level = 1
-                
-                if level == 1:
-                    print("\nExtracting '%s'" % match.groups()[2])
-
->>>>>>> ceb0745a
+           
                 if (self.strict_name or not output_file) and level == 1 and quotes == 0:
                     if output_file:
                         revision = output_file.split('@')[-1].split('.')[0]
