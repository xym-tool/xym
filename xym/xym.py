#!/usr/bin/env python
from __future__ import print_function  # Must be at the beginning of the file

import argparse
import io
import os
import os.path
import re
import sys
import xml.etree.ElementTree as ET
from collections import Counter

import requests
from pyang import plugin, error
from pyang.plugins.name import emit_name
from requests.packages.urllib3 import disable_warnings

from .yangParser import create_context

__author__    = 'jmedved@cisco.com, calle@tail-f.com, bclaise@cisco.com, einarnn@gmail.com'
__copyright__ = "Copyright(c) 2015, 2016, 2017, 2020 Cisco Systems, Inc."
__license__   = "New-style BSD"
__email__     = "einarnn@cisco.com"


if sys.version_info < (2, 7, 9):
    disable_warnings()

try:
    xrange
except:
    xrange = range

def hexdump(src, length=16, sep='.'):
    """
    Hexdump function by sbz and 7h3rAm on Github:
    (https://gist.github.com/7h3rAm/5603718).
    :param src: Source, the string to be shown in hexadecimal format
    :param length: Number of hex characters to print in one row
    :param sep: Unprintable characters representation
    :return:
    """
    filtr = ''.join([(len(repr(chr(x))) == 3) and chr(x) or sep for x in range(256)])
    lines = []
    for c in xrange(0, len(src), length):
        chars = src[c:c+length]
        hexstring = ' '.join(["%02x" % ord(x) for x in chars])
        if len(hexstring) > 24:
            hexstring = "%s %s" % (hexstring[:24], hexstring[24:])
        printable = ''.join(["%s" % ((ord(x) <= 127 and filtr[ord(x)]) or sep) for x in chars])
        lines.append("     %02x:  %-*s  |%s|\n" % (c, length*3, hexstring, printable))
    print(''.join(lines))


def finalize_model(input_model):
    """
    Extracts string from the model data. This function is always the last
    stage in the model post-processing pipeline.
    :param input_model: Model to be processed
    :return: list of strings, ready to be written to a module file
    """
    finalized_output = []
    for mline in input_model:
        finalized_output.append(mline[0])
    return finalized_output


class YangModuleExtractor:
    """
    Extract YANG modules from IETF RFC or draft text string.
    """
    MODULE_STATEMENT = re.compile(r'''^[ \t]*(sub)?module +(["'])?([-A-Za-z0-9]*(@[0-9-]*)?)(["'])? *\{.*$''')
    PAGE_TAG = re.compile(r'.*\[Page [0-9]*\].*')
    CODE_ENDS_TAG = re.compile(r'^[} \t]*<CODE ENDS>.*$')
    CODE_BEGINS_TAG = re.compile(r'^[ \t\r\n]*<CODE BEGINS>( *file[\s=]+(?:(".*")|(\S*)))?[ \t\r\n]*$')
    EXAMPLE_TAG = re.compile(r'^(example-)')

    def __init__(self, src_id, dst_dir, strict=True, strict_examples=True, strict_name=False, add_line_refs=False,
                 debug_level=0, skip_modules=None, parse_only_modules=None):
        """
        Initializes class-global variables.
        :param src_id: text string containing the draft or RFC text from which YANG
                      module(s) are to be extracted
        :param dst_dir: Directory where to put the extracted YANG module(s)
        :param strict: Mode - if 'True', enforce <CODE BEGINS> / <CODE ENDS>;
                       if 'False', just look for 'module <name> {' and '}'
        :param strict_examples: Only output valid examples when in strict mode
        :param strict_name: enforce name from module
        :param debug_level: If > 0 print some debug statements to the console
        :param skip_modules: it will skip modules in this list
        :param parse_only_modules: it will parse only modules in this list
        :return:
        """
        self.src_id = src_id
        self.dst_dir = dst_dir
        self.strict = strict
        self.strict_examples = strict_examples
        self.strict_name = strict_name
        self.add_line_refs = add_line_refs
        self.debug_level = debug_level
        self.skip_modules = [] if skip_modules is None else skip_modules 
        self.parse_only_modules = [] if parse_only_modules is None else parse_only_modules
        self.max_line_len = 0
        self.extracted_models = []

    def warning(self, s):
        """
        Prints out a warning message to stderr.
        :param s: The warning string to print
        :return: None
        """
        print("   WARNING: '%s', %s" % (self.src_id, s), file=sys.stderr)

    def error(self, s):
        """
        Prints out an error message to stderr.
        :param s: The error string to print
        :return: None
        """
        print("   ERROR: '%s', %s" % (self.src_id, s), file=sys.stderr)

    def get_mod_rev(self, module):
        mname = ''
        mrev = ''
        bt = ''

        with open(module, 'r') as ym:
            for line in ym:
                if mname != '' and mrev != '' and bt != '':
                    return mname + '@' + mrev + ' (belongs-to {})'.format(bt)

                if mname == '':
                    m = re.search(r'^\s*(sub)?module\s+([\w\-\d]+)', line)
                    if m:
                        mname = m.group(2)
                        continue

                if mrev == '':
                    m = re.search(r'^\s*revision\s+"?([\d\-]+)"?', line)
                    if m:
                        mrev = m.group(1)
                        continue

                if bt == '':
                    m = re.search(r'^\s*belongs-to\s+([\w\-\d]+)', line)
                    if m:
                        bt = m.group(1)
                        continue

        if mrev is not None and mrev.rstrip() != '':
            mrev = '@' + mrev
        if bt != '':
            return mname + mrev + ' (belongs-to {})'.format(bt)

        return mname + mrev

    def get_extracted_models(self, force_revision_pyang, force_revision_regexp):
        if force_revision_pyang or force_revision_regexp:
            models = []
            models.extend(self.extracted_models)
            for model in models:
                if force_revision_pyang:
                    if isinstance(self.dst_dir, list):
                        path = ':'.join(self.dst_dir)
                    else:
                        path = self.dst_dir
                    ctx = create_context(path)
                    ctx.opts.print_revision = True
                    for p in plugin.plugins:
                        p.setup_ctx(ctx)
                    with open(self.dst_dir + '/' + model, 'r', encoding="utf-8") as yang_file:
                        module = yang_file.read()
                        m = ctx.add_module(self.dst_dir + '/' + model, module)
                        if m is None:
                            m = []
                        else:
                            m = [m]
                    ctx.validate()

                    f = io.StringIO()
                    emit_name(ctx, m, f)
                    out = f.getvalue()

                    if out.rstrip() == '':

                        def __print_pyang_output(ctx):
                            err = ''
                            for (epos, etag, eargs) in ctx.errors:
                                elevel = error.err_level(etag)
                                if error.is_warning(elevel):
                                    kind = "warning"
                                else:
                                    kind = "error"

                                err += str(epos) + ': %s: ' % kind + \
                                       error.err_to_str(etag, eargs) + '\n'
                            return err

                        err = __print_pyang_output(ctx)
                        if err:
                            self.error('extracting revision from file with pyang ' + self.dst_dir +
                                       '/' + model + ' has following errors:\n' + err)
                else:
                    out = self.get_mod_rev(self.dst_dir + '/' + model)

                real_model_name_revision = out.rstrip()
                if real_model_name_revision != '':
                    if '@' in real_model_name_revision:
                        real_model_revision = '@' + real_model_name_revision.split('@')[1][0:10]
                    else:
                        real_model_revision = ''
                    real_model_name = real_model_name_revision.split('@')[0]
                    real_model_name_revision = real_model_name + real_model_revision
                    if force_revision_regexp:
                        missing_revision_symbol = ''
                    else:
                        missing_revision_symbol = '@'
                    if real_model_revision == missing_revision_symbol:
                        self.warning('yang module ' + model.split('@')[0] + ' does not contain a revision statement')
                        if real_model_name != model.split('@')[0].split('.')[0]:
                            self.error(model.split('@')[0] + ' model name is wrong')
                            self.change_model_name(model, real_model_name + '.yang')

                    else:
                        if '@' in model:
                            existing_model = model.split('@')
                            existing_model_revision = existing_model[1].split('.')[0]
                            existing_model_name = existing_model[0]

                            switch_items = False
                            # check for suffix .yang
                            if '.yang' not in model:
                                self.error(existing_model_name + ' is missing .yang suffix')
                                switch_items = True

                            # check for model revision if correct
                            if real_model_revision.strip('@') != existing_model_revision:
                                self.error(existing_model_name + ' model revision ' + existing_model_revision
                                           + ' is wrong or has incorrect format')
                                switch_items = True

                            # check for model name if correct
                            if real_model_name != existing_model_name:
                                self.warning('file name ' + existing_model_name + ' does not match model name ' + real_model_name)
                                switch_items = True

                            # if any of above are not correct change file
                            if switch_items:
                                self.change_model_name(model, real_model_name_revision + '.yang')
                        else:
                            self.warning(real_model_name + ' revision not specified in file name')
                            self.change_model_name(model, real_model_name_revision + '.yang')
        return self.extracted_models

    def change_model_name(self, old_model_name, new_model_name):
        self.extracted_models.remove(old_model_name)
        self.extracted_models.append(new_model_name)
        os.rename(self.dst_dir + '/' + old_model_name, self.dst_dir + '/' + new_model_name)

    def remove_leading_spaces(self, input_model):
        """
        This function is a part of the model  post-processing pipeline. It
        removes leading spaces from an extracted module; depending on the
        formatting of the draft/rfc text, may have multiple spaces prepended
        to each line. The function also determines the length of the longest
        line in the module - this value can be used by later stages of the
        model post-processing pipeline.
        :param input_model: The YANG model to be processed
        :return: YANG model lines with leading spaces removed
        """
        leading_spaces = 1024
        output_model = []
        for mline in input_model:
            line = mline[0]
            if line.rstrip(' \r\n') != '':
                leading_spaces = min(leading_spaces, len(line) - len(line.lstrip(' ')))
                output_model.append([line[leading_spaces:], mline[1]])

                line_len = len(line[leading_spaces:])
                if line_len > self.max_line_len:
                    self.max_line_len = line_len
            else:
                output_model.append(['\n', mline[1]])
        return output_model

    def add_line_references(self, input_model):
        """
        This function is a part of the model post-processing pipeline. For
        each line in the module, it adds a reference to the line number in
        the original draft/RFC from where the module line was extracted.
        :param input_model: The YANG model to be processed
        :return: Modified YANG model, where line numbers from the RFC/Draft
                 text file are added as comments at the end of each line in
                 the modified model
        """
        output_model = []
        for ln in input_model:
            line_len = len(ln[0])
            line_ref = ('// %4d' % ln[1]).rjust((self.max_line_len - line_len + 7), ' ')
            new_line = '%s %s\n' % (ln[0].rstrip(' \r\n\t\f'), line_ref)
            output_model.append([new_line, ln[1]])
        return output_model

    def remove_extra_empty_lines(self, input_model):
        """
        Removes superfluous newlines from a YANG model that was extracted
        from a draft or RFC text. Newlines are removed whenever 2 or more
        consecutive empty lines are found in the model. This function is a
        part of the model post-processing pipeline.
        :param input_model: The YANG model to be processed
        :return: YANG model with superfluous newlines removed
        """
        ncnt = 0
        output_model = []
        for ln in input_model:
            if ln[0].strip(' \n\r') == '':
                if ncnt == 0:
                    output_model.append(ln)
                elif self.debug_level > 1:
                        self.debug_print_strip_msg(ln[1] - 1, ln[0])
                ncnt += 1
            else:
                output_model.append(ln)
                ncnt = 0
        if self.debug_level > 0:
            print('   Removed %d empty lines' % (len(input_model) - len(output_model)))
        return output_model

    def post_process_model(self, input_model, add_line_refs):
        """
        This function defines the order and execution logic for actions
        that are performed in the model post-processing pipeline.
        :param input_model: The YANG model to be processed in the pipeline
        :param add_line_refs: Flag that controls whether line number
            references should be added to the model.
        :return: List of strings that constitute the final YANG model to
            be written to its module file.
        """
        intermediate_model = self.remove_leading_spaces(input_model)
        intermediate_model = self.remove_extra_empty_lines(intermediate_model)
        if add_line_refs:
            intermediate_model = self.add_line_references(intermediate_model)
        return finalize_model(intermediate_model)

    def write_model_to_file(self, mdl, fn):
        """
        Write a YANG model that was extracted from a source identifier
        (URL or source .txt file) to a .yang destination file
        :param mdl: YANG model, as a list of lines
        :param fn: Name of the YANG model file
        :return:
        """
        # Write the model to file
        output = ''.join(self.post_process_model(mdl, self.add_line_refs))
        if fn:
            fqfn = self.dst_dir + '/' + fn
            if os.path.isfile(fqfn):
                self.error("File '%s' exists" % fqfn)
                return
            with open(fqfn, 'w') as of:
                of.write(output)
                of.close()
                self.extracted_models.append(fn)
        else:
            self.error("Output file name can not be determined; YANG file not created")

    def debug_print_line(self, i, level, line):
        """
        Debug print of the currently parsed line
        :param i: The line number of the line that is being currently parsed
        :param level: Parser level
        :param line: the line that is currently being parsed
        :return: None
        """
        if self.debug_level == 2:
            print("Line %d (%d): '%s'" % (i + 1, level, line.rstrip(' \r\n\t\f')))
        if self.debug_level > 2:
            print("Line %d (%d):" % (i + 1, level))
            hexdump(line)

    def debug_print_strip_msg(self, i, line):
        """
        Debug print indicating that an empty line is being skipped
        :param i: The line number of the line that is being currently parsed
        :param line: the parsed line
        :return: None
        """
        if self.debug_level == 2:
            print("     Stripping Line %d: '%s'" % (i + 1, line.rstrip(' \r\n\t\f')))
        elif self.debug_level > 2:
            print("     Stripping Line %d:" % (i + 1))
            hexdump(line)

    def strip_empty_lines_forward(self, content, i):
        """
        Skip over empty lines
        :param content: parsed text
        :param i: current parsed line
        :return: number of skipped lined
        """
        while i < len(content):
            line = content[i].strip(' \r\n\t\f')
            if line != '':
                break
            self.debug_print_strip_msg(i, content[i])
            i += 1  # Strip an empty line
        return i

    def strip_empty_lines_backward(self, model, max_lines_to_strip):
        """
        Strips empty lines preceding the line that is currently being parsed. This
        fucntion is called when the parser encounters a Footer.
        :param model: lines that were added to the model up to this point
        :param line_num: the number of teh line being parsed
        :param max_lines_to_strip: max number of lines to strip from the model
        :return: None
        """
        for l in range(0, max_lines_to_strip):
            if model[-1][0].strip(' \r\n\t\f') != '':
                return
            self.debug_print_strip_msg(model[-1][1] - 1, model[-1][0])
            model.pop()
            
    def check_edge_cases(self, example_match, in_code):
        """
        Checks for edge cases and set level to appropriate value.
        
        :param example_match: if example is matched in module name 
        :param in_code: if module in CODE BEGINS section 
        :return: level value
        """
        # skip all "not example" modules in strict-examples mode
        if self.strict_examples and not example_match:
            if self.parse_only_modules:
                self.warning("Unable to parse not example module in strict-example mode")
            return 0
        # skip all example modules in <CODE BEGINS> section in strict-example mode 
        elif self.strict_examples and example_match and in_code:
            if self.parse_only_modules:
                self.warning("Unable to parse example module in <CODE BEGINS> section in strict-example mode")
            return 0
        # check if we are not parsing example module in strict mode
        elif self.strict and not self.strict_examples and example_match and not in_code:
            if self.parse_only_modules:
                self.warning("Unable to parse example module in strict mode")
            return 0
        # skip all modules outside <CODE BEGINS> section in strict mode
        elif self.strict and not self.strict_examples and not in_code:
            return 0
        # enable to parse this module
        else:
            return 1

    def should_parse_module(self, module_name, output_file):
            if self.parse_only_modules:
                if module_name not in self.parse_only_modules and output_file not in self.parse_only_modules:
                    return False
            elif self.skip_modules:
                if module_name in self.skip_modules or output_file in self.skip_modules:
                    print("\nSkipping '%s'" % module_name)
                    return False
            return True

    def change_output_file_name(self, output_file, module_name):
        ret = output_file
        if (self.strict_name or not output_file):
            if output_file:
                revision = output_file.split('@')[-1].split('.')[0]
                print("\nrewriting filename from '%s' to '%s@%s.yang'" % (output_file, match.groups()[2],
                                                                        revision))
                ret = '{}@{}.yang'.format(module_name, revision)
            else:
                ret = '%s.yang' % module_name
            if self.debug_level > 0:
                print('   Getting YANG file name from module name: %s' % ret)
        return ret
    
    def extract_yang_model_text(self, content):
        """
        Extracts one or more YANG models from an RFC or draft text string in
        which the models are specified. The function skips over page
        formatting (Page Headers and Footers) and performs basic YANG module
        syntax checking. In strict mode, the function also enforces the
        <CODE BEGINS> / <CODE ENDS> tags - a model is not extracted unless
        the tags are present.
        :return: None
        """
        model = []
        output_file = None
        in_code = False
        code_section_start = None
        example_match = False
        i = 0
        level = 0
        quotes = 0
        lines = content.splitlines(True)
        while i < len(lines):
            line = lines[i]

            # Try to match '<CODE ENDS>'
            if self.CODE_ENDS_TAG.match(line):
                if in_code is False:
                    self.warning("Line %d: misplaced <CODE ENDS>" % i)
                if level != 0:
                    self.error('Line %d - <CODE ENDS> encountered while parsing model' % i)
                if '}' in line:
                    last_line_character = line.rfind('}') + 1
                    last_line_text = line[:last_line_character]
                    line = last_line_text
                level = 0
                in_code = False
                output_file = None
                code_section_start = None

            if "\"" in line:
                if line.count("\"") % 2 == 0:
                    quotes = 0
                else:
                    if quotes == 1:
                        quotes = 0
                    else:
                        quotes = 1

            # Try to match '(sub)module <module_name> {'
            match = self.MODULE_STATEMENT.match(line)
            if match:
                # We're already parsing a module
                if level:
                    self.error("Line %d - 'module' statement within another module" % i)
                    return

                if in_code and output_file is None:
                    self.warning('Line %d - Missing file name in <CODE BEGINS>' % code_section_start)

                # Check if we should enforce <CODE BEGINS> / <CODE ENDS>
                # if we do enforce, we ignore models  not enclosed in <CODE BEGINS> / <CODE ENDS>
                if match.group(2) or match.group(5):
                    self.warning('Line %d - Module name should not be enclosed in quotes' % i)
                
                module_name = match.group(3)

                # do the module name checking, etc.
                example_match = self.EXAMPLE_TAG.match(module_name)
                if in_code and example_match:
                    self.error("Line %d - YANG module '%s' with <CODE BEGINS> and starting with 'example-'" %
                               (i, module_name))
                elif not in_code and not example_match:
                    if module_name.startswith('ex-'):
                        self.warning("Line %d - example YANG module '%s' not starting with 'example-'" %
                                     (i, module_name))
                    else:
                        self.error("Line %d - YANG module '%s' with no <CODE BEGINS> and not starting with 'example-'" %
                                   (i, module_name))

                # check for parse only modules list
<<<<<<< HEAD
                if self.should_parse_module(match.groups()[2], output_file):
                    level = self.check_edge_cases(example_match, in_code)
                else:
                    level = 0
                
                if level == 1:
                    print("\nExtracting '%s'" % match.groups()[2])
                    if quotes == 0:
                        output_file = self.change_output_file_name(output_file, match.groups()[2].strip('"\''))
=======
                if self.parse_only_modules:
                    # finding current module name in the list
                    if module_name in self.parse_only_modules or output_file in self.parse_only_modules:
                        # check if we are not parsing example module in strict mode
                        level = self.check_edge_cases(example_match, in_code)
                    # set level to 0 to skip modules not in the list
                    else: 
                        level = 0
                # check for skip modules list
                elif self.skip_modules:
                    # finding current module name in the list
                    if module_name in self.skip_modules or output_file in self.skip_modules:
                        # set level to 0 to skip this module
                        print("\nSkipping '%s'" % module_name)
                        level = 0
                    else:
                        level = self.check_edge_cases(example_match, in_code)
                else:
                    level = self.check_edge_cases(example_match, in_code)

                if level == 1:
                    print("\nExtracting '%s'" % module_name)
           
                if (self.strict_name or not output_file) and level == 1 and quotes == 0:
                    if output_file:
                        revision = output_file.split('@')[-1].split('.')[0]
                        print("\nrewriting filename from '%s' to '%s@%s.yang'" % (output_file, module_name,
                                                                                  revision))
                        output_file = '{}@{}.yang'.format(module_name.strip('"\''), revision)
                    else:
                        output_file = '%s.yang' % module_name.strip('"\'')
                    if self.debug_level > 0:
                        print('   Getting YANG file name from module name: %s' % output_file)
>>>>>>> 06ddcefd

            if level > 0:
                self.debug_print_line(i, level, lines[i])
                # Try to match the Footer ('[Page <page_num>]')
                # If match found, skip over page headers and footers
                if self.PAGE_TAG.match(line):
                    self.strip_empty_lines_backward(model, 3)
                    self.debug_print_strip_msg(i, lines[i])
                    i += 1        # Strip the
                    # Strip empty lines between the Footer and the next page Header
                    i = self.strip_empty_lines_forward(lines, i)
                    if i < len(lines):
                        self.debug_print_strip_msg(i, lines[i])
                        i += 1      # Strip the next page Header
                    else:
                        self.error("<End of File> - EOF encountered while parsing the model")
                        return
                    # Strip empty lines between the page Header and real content on the page
                    i = self.strip_empty_lines_forward(lines, i) - 1
                    if i >= len(lines):
                        self.error("<End of File> - EOF encountered while parsing the model")
                        return
                else:
                    model.append([line, i + 1])
                    counter = Counter(line)
                    if quotes == 0:
                        if "\"" in line and "}" in line:
                            if line.index("}") > line.rindex("\"") or line.index("}") < line.index("\""):
                                level += (counter['{'] - counter['}'])
                        else:
                            level += (counter['{'] - counter['}'])
                    if level == 1:
                        self.write_model_to_file(model, output_file)
                        self.max_line_len = 0
                        model = []
                        output_file = None
                        level = 0

            # Try to match '<CODE BEGINS>'
            match = self.CODE_BEGINS_TAG.match(line)
            if match:
                code_section_start = i
                if in_code:
                    self.error("Line %d - Misplaced <CODE BEGINS> or missing <CODE ENDS>" % i)
                if level:
                    self.error("Line %d - <CODE BEGINS> within a model" % i)
                    return
                in_code = True
                j = i
                # If we matched 'CODE BEGINS', but not the file name, look on
                # following lines for a complete match
<<<<<<< HEAD
                while match and not line.rstrip(' \t\r\n').endswith('"'):
                    if self.MODULE_STATEMENT.match(lines[j + 1]):
=======
                while match:
                    if match.group(2):
                        output_file = match.group(2).strip('"')
                        break
                    if match.group(3):
                        # this is our best guess at whether we have the whole file name if it was unquoted
                        if match.group(3).endswith('.yang'):
                            self.warning("Line %d - Unquoted file name in <CODE BEINGS>" % i)
                            output_file = match.group(3)
                            break
                    if self.MODULE_STATEMENT.match(content[j + 1]):
>>>>>>> 06ddcefd
                        break
                    j += 1
                    if j >= len(lines):
                        break
<<<<<<< HEAD
                    line = line.rstrip(' \t\r\n') + lines[j].strip(' ')
=======
                    line = line.rstrip() + content[j].lstrip()
>>>>>>> 06ddcefd
                    match = self.CODE_BEGINS_TAG.match(line)

                    
                # if we ended up with an actual match, update our line
                # counter; otherwise forget the scan for the file name
                if match and output_file:
                    i = j
            i += 1
        if level > 0:
            self.error("<End of File> - EOF encountered while parsing the model")
            return
        if in_code is True:
            self.error("Line %d - Missing <CODE ENDS>" % i)

    def extract_yang_model_xml(self, content):
        root = ET.fromstring(content)
        for sourcecode in root.iter('sourcecode'):
            if sourcecode.get('type') != 'yang':
                continue
            if not sourcecode.text:
                continue
            lines = sourcecode.text.splitlines(True)
            if '<CODE BEGINS>' in sourcecode.text:
                self.extract_yang_model_text(lines)
                continue
            output_file = sourcecode.get('name')
            match = None
            i = 0
            for i, line in enumerate(lines):
                if match:
                    break
                match = self.MODULE_STATEMENT.match(line)
            if match is None:
                continue
            lines = lines[i:]
            if not output_file:
                self.warning('Missing file name in <sourcecode>')
            if match.group(2) or match.group(5):
                self.warning('Module name should not be enclosed in quotes')
            module_name = match.group(3)
            example_match = self.EXAMPLE_TAG.match(module_name)
            if module_name.startswith('ex-'):
                self.warning("example YANG module '%s' not starting with 'example-'" % module_name)
                example_match = True
            if sourcecode.get('markers') == 'true' and example_match:
                self.error("YANG module '%s' with markers and starting with 'example-'" % module_name)
            elif sourcecode.get('markers') in ('false', None) and not example_match:
                self.error("YANG module '%s' with no markers and not starting with 'example-'" % module_name)
            if not self.should_parse_module(module_name, output_file):
                continue
            print("\nExtracting '%s'" % module_name)

            output_file = self.change_output_file_name(output_file, module_name)
            self.write_model_to_file([[line, -1] for line in lines], output_file)

            


def xym(source_id, srcdir, dstdir, strict=False, strict_name=False, strict_examples=False, debug_level=0,
        add_line_refs=False, force_revision_pyang=False, force_revision_regexp=False, skip_modules=None,
        parse_only_modules=None, rfcxml=False):
    """
    Extracts YANG model from an IETF RFC or draft text file.
    This is the main (external) API entry for the module.

    :param add_line_refs:
    :param source_id: identifier (file name or URL) of a draft or RFC file containing
           one or more YANG models
    :param srcdir: If source_id points to a file, the optional parameter identifies
           the directory where the file is located
    :param dstdir: Directory where to put the extracted YANG models
    :param strict: Strict syntax enforcement
    :param strict_name: Strict name enforcement - name resolved from module name and not from the document
           after code begins
    :param strict_examples: Only output valid examples when in strict mode
    :param debug_level: Determines how much debug output is printed to the console
    :param force_revision_regexp: Whether it should create a <filename>@<revision>.yang even on error using regexp
    :param force_revision_pyang: Whether it should create a <filename>@<revision>.yang even on error using pyang
    :param skip_modules: it will skip modules in this list
    :param parse_only_modules: it will parse only modules in this list
    "param rfcxml: Whether the input file is in RFCXMLv3 format
    :return: None
    """

    if force_revision_regexp and force_revision_pyang:
        print('Can not use both methods for parsing name and revision - using regular expression method only')
        force_revision_pyang = False

    url = re.compile(r'^(?:http|ftp)s?://'  # http:// or https://
                     r'(?:(?:[A-Z0-9](?:[A-Z0-9-]{0,61}[A-Z0-9])?\.)+(?:[A-Z]{2,6}\.?|[A-Z0-9-]{2,}\.?)|'  # domain
                     r'localhost|'  # localhost...
                     r'\d{1,3}\.\d{1,3}\.\d{1,3}\.\d{1,3})'  # ...or ip
                     r'(?::\d+)?'  # optional port
                     r'(?:/?|[/?]\S+)$', re.IGNORECASE)
    rqst_hdrs = {'Accept': 'text/plain', 'Accept-Charset': 'utf-8'}

    ye = YangModuleExtractor(source_id, dstdir, strict, strict_examples, strict_name, add_line_refs, debug_level, 
                             skip_modules, parse_only_modules)
    is_url = url.match(source_id)
    if is_url:
        r = requests.get(source_id, headers=rqst_hdrs)
        if r.status_code == 200:
            if sys.version_info >= (3, 4):
                content = r.text
            else:
                content = r.text.encode('utf8')
            if rfcxml:
                ye.extract_yang_model_xml(content)
            else:
                ye.extract_yang_model_text(content)
        else:
            print("Failed to fetch file from URL '%s', error '%d'" % (source_id, r.status_code), file=sys.stderr)
    else:
        try:
            if sys.version_info >= (3, 4):
                with open(os.path.join(srcdir, source_id), encoding='latin-1', errors='ignore') as sf:
                    if rfcxml:
                        ye.extract_yang_model_xml(sf.read())
                    else:
                        ye.extract_yang_model_text(sf.read())
            else:
                with open(os.path.join(srcdir, source_id)) as sf:
                    if rfcxml:
                        ye.extract_yang_model_xml(sf.read())
                    else:
                        ye.extract_yang_model_text(sf.read())
        except IOError as ioe:
            print(ioe)
    return ye.get_extracted_models(force_revision_pyang, force_revision_regexp)


if __name__ == "__main__":
    """
    Command line utility / test
    """
    parser = argparse.ArgumentParser(description="Extracts one or more YANG "
                                     "models from an IETF RFC/draft text file")
    parser.add_argument("source",
                        help="The URL or file name of the RFC/draft text from "
                             "which to get the model")
    parser.add_argument("--rfcxml", action='store_ture', default=False,
                        help="Parse a file in RFCXMLv3 format")
    parser.add_argument("--srcdir", default='.',
                        help="Optional: directory where to find the source "
                             "text; default is './'")
    parser.add_argument("--dstdir", default='.',
                        help="Optional: directory where to put the extracted "
                             "YANG module(s); default is './'")
    parser.add_argument("--strict-name", action='store_true', default=False,
                        help="Optional flag that determines name enforcement; "
                             "If set to 'True', name will be resolved from module "
                             "itself and not from name given in the document;"
                             " default is 'False'")
    parser.add_argument("--strict", action='store_true', default=False,
                        help="Optional flag that determines syntax enforcement; "
                             "If set to 'True', the <CODE BEGINS> / <CODE ENDS> "
                             "tags are required; default is 'False'")
    parser.add_argument("--strict-examples", action='store_true', default=False,
                        help="Only output valid examples when in strict mode")
    parser.add_argument("--debug", type=int, default=0,
                        help="Optional: debug level - determines the amount of "
                             "debug information printed to console; default is 0 (no "
                             "debug info printed). Debug level 2 prints every parsed "
                             "line from the original Draft/RFC text. Debug level 3 "
                             "hexdumps every parsed line. ")
    parser.add_argument("--add-line-refs", action='store_true', default=False,
                        help="Optional: if present, comments are added to each "
                             "line in the extracted YANG module that contain "
                             "the reference to the line number in the "
                             "original RFC/Draft text file from which the "
                             "line was extracted.")
    parser.add_argument("--force-revision-pyang", action='store_true', default=False,
                        help="Optional: if True it will check if file contains correct revision in file name."
                             "If it doesnt it will automatically add the correct revision to the filename using pyang")
    parser.add_argument("--force-revision-regexp", action='store_true', default=False,
                        help="Optional: if True it will check if file contains correct revision in file name."
                             "If it doesnt it will automatically add the correct revision to the filename using regular"
                             " expression")
    group = parser.add_mutually_exclusive_group()
    group.add_argument(
        "--parse-only-modules", nargs='+',
        help="Optional: it will parse only modules added in the list in arguments."
    )
    group.add_argument(
        "--skip-modules", nargs='+',
        help="Optional: it will skip modules added in the list in arguments."
    )
    
    args = parser.parse_args()

    extracted_models = xym(args.source,
                           args.srcdir,
                           args.dstdir,
                           args.strict,
                           args.strict_name,
                           args.strict_examples,
                           args.debug,
                           args.add_line_refs,
                           args.force_revision_pyang,
                           args.force_revision_regexp,
                           skip_modules=args.skip_modules,
                           parse_only_modules=args.parse_only_modules,
                           rfcxml=args.rfcxml
    )
    if len(extracted_models) > 0:
        if args.strict:
            print("\nCreated the following models that conform to the strict guidelines::")
        else:
            print("\nCreated the following models::")
        for em in extracted_models:
            print('%s : %s ' % (em, args.source))
        print('')
    else:
        print('\nNo models created.\n')<|MERGE_RESOLUTION|>--- conflicted
+++ resolved
@@ -391,18 +391,18 @@
             print("     Stripping Line %d:" % (i + 1))
             hexdump(line)
 
-    def strip_empty_lines_forward(self, content, i):
+    def strip_empty_lines_forward(self, lines, i):
         """
         Skip over empty lines
-        :param content: parsed text
+        :param lines: parsed text
         :param i: current parsed line
         :return: number of skipped lined
         """
-        while i < len(content):
-            line = content[i].strip(' \r\n\t\f')
+        while i < len(lines):
+            line = lines[i].strip(' \r\n\t\f')
             if line != '':
                 break
-            self.debug_print_strip_msg(i, content[i])
+            self.debug_print_strip_msg(i, lines[i])
             i += 1  # Strip an empty line
         return i
 
@@ -466,7 +466,7 @@
         if (self.strict_name or not output_file):
             if output_file:
                 revision = output_file.split('@')[-1].split('.')[0]
-                print("\nrewriting filename from '%s' to '%s@%s.yang'" % (output_file, match.groups()[2],
+                print("\nrewriting filename from '%s' to '%s@%s.yang'" % (output_file, model_name,
                                                                         revision))
                 ret = '{}@{}.yang'.format(module_name, revision)
             else:
@@ -553,51 +553,15 @@
                                    (i, module_name))
 
                 # check for parse only modules list
-<<<<<<< HEAD
-                if self.should_parse_module(match.groups()[2], output_file):
+                if self.should_parse_module(module_name, output_file):
                     level = self.check_edge_cases(example_match, in_code)
                 else:
                     level = 0
                 
                 if level == 1:
-                    print("\nExtracting '%s'" % match.groups()[2])
+                    print("\nExtracting '%s'" % module_name)
                     if quotes == 0:
-                        output_file = self.change_output_file_name(output_file, match.groups()[2].strip('"\''))
-=======
-                if self.parse_only_modules:
-                    # finding current module name in the list
-                    if module_name in self.parse_only_modules or output_file in self.parse_only_modules:
-                        # check if we are not parsing example module in strict mode
-                        level = self.check_edge_cases(example_match, in_code)
-                    # set level to 0 to skip modules not in the list
-                    else: 
-                        level = 0
-                # check for skip modules list
-                elif self.skip_modules:
-                    # finding current module name in the list
-                    if module_name in self.skip_modules or output_file in self.skip_modules:
-                        # set level to 0 to skip this module
-                        print("\nSkipping '%s'" % module_name)
-                        level = 0
-                    else:
-                        level = self.check_edge_cases(example_match, in_code)
-                else:
-                    level = self.check_edge_cases(example_match, in_code)
-
-                if level == 1:
-                    print("\nExtracting '%s'" % module_name)
-           
-                if (self.strict_name or not output_file) and level == 1 and quotes == 0:
-                    if output_file:
-                        revision = output_file.split('@')[-1].split('.')[0]
-                        print("\nrewriting filename from '%s' to '%s@%s.yang'" % (output_file, module_name,
-                                                                                  revision))
-                        output_file = '{}@{}.yang'.format(module_name.strip('"\''), revision)
-                    else:
-                        output_file = '%s.yang' % module_name.strip('"\'')
-                    if self.debug_level > 0:
-                        print('   Getting YANG file name from module name: %s' % output_file)
->>>>>>> 06ddcefd
+                        output_file = self.change_output_file_name(output_file, module_name.strip('"\''))
 
             if level > 0:
                 self.debug_print_line(i, level, lines[i])
@@ -649,10 +613,6 @@
                 j = i
                 # If we matched 'CODE BEGINS', but not the file name, look on
                 # following lines for a complete match
-<<<<<<< HEAD
-                while match and not line.rstrip(' \t\r\n').endswith('"'):
-                    if self.MODULE_STATEMENT.match(lines[j + 1]):
-=======
                 while match:
                     if match.group(2):
                         output_file = match.group(2).strip('"')
@@ -663,17 +623,12 @@
                             self.warning("Line %d - Unquoted file name in <CODE BEINGS>" % i)
                             output_file = match.group(3)
                             break
-                    if self.MODULE_STATEMENT.match(content[j + 1]):
->>>>>>> 06ddcefd
+                    if self.MODULE_STATEMENT.match(lines[j + 1]):
                         break
                     j += 1
                     if j >= len(lines):
                         break
-<<<<<<< HEAD
-                    line = line.rstrip(' \t\r\n') + lines[j].strip(' ')
-=======
-                    line = line.rstrip() + content[j].lstrip()
->>>>>>> 06ddcefd
+                    line = line.rstrip() + lines[j].lstrip()
                     match = self.CODE_BEGINS_TAG.match(line)
 
                     
