--- conflicted
+++ resolved
@@ -6,11 +6,7 @@
 
 setup(
   name = 'xym',
-<<<<<<< HEAD
-  version = '0.3.3',
-=======
   version = '0.4',
->>>>>>> fb05579f
   description = ('A tool to fetch and extract YANG modules from IETF RFCs and Drafts'),
   long_description = """xym is a simple tool for fetching and extracting YANG modules from IETF RFCs and drafts as local files and from URLs.""",
   packages = ['xym'],
